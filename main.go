--- conflicted
+++ resolved
@@ -113,11 +113,7 @@
 		req.SetBasicAuth(matches[0][1], matches[0][2])
 	}
 
-<<<<<<< HEAD
-	(&commands.Boom{N: n, C: c, Q: q, S: s, Req: req}).Run()
-=======
-	(&commands.Boom{N: n, C: c, Req: req, AllowInsecure: *flagInsecure}).Run()
->>>>>>> 2a112e19
+	(&commands.Boom{N: n, C: c, Q: q, S: s, Req: req, AllowInsecure: *flagInsecure}).Run()
 }
 
 func usageAndExit() {
